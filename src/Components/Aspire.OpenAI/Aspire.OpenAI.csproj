--- conflicted
+++ resolved
@@ -3,11 +3,6 @@
   <PropertyGroup>
     <TargetFramework>$(DefaultTargetFramework)</TargetFramework>
     <IsPackable>true</IsPackable>
-<<<<<<< HEAD
-    <!-- In preview until the public API is validated and the Microsoft.Extensions.AI integration is designed. -->
-    <SuppressFinalPackageVersion>true</SuppressFinalPackageVersion>
-=======
->>>>>>> 2c1822cd
     <PackageTags>$(ComponentCommonPackageTags) ai openai</PackageTags>
     <Description>A client for OpenAI that integrates with Aspire, including metrics and telemetry.</Description>
     <NoWarn>$(NoWarn);SYSLIB1100;SYSLIB1101</NoWarn>
