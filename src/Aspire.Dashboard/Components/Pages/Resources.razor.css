::deep .unread-logs-errors-link {
    vertical-align: middle;
    --unread-logs-badge-color: #ffffff;
}

::deep .unread-logs-errors-link::part(control) {
    margin-left: 5px;
    padding: 0;
    flex-grow: 0;
    color: #ffffff;
}

::deep .error-counter-badge {
    padding: 1px;
}

/* Forces the grid to always take up the width of its rows,
   and the rows to always take up the width of the cells.
   This fixes a few odd rendering things, but also enables us
   to set overflow-x: clip on the grid to prevent an odd visual
   glitch with the menu when it is at the far right of the viewport
*/
::deep fluent-data-grid,
::deep fluent-data-grid-row {
    min-width: min-content;
}

/* Ensures that any popups (e.g. menus) don't overflow past
   the right edge of the grid causing a visual flicker of
   the horizontal scrollbar appearing and disappearing
*/
::deep fluent-data-grid {
    overflow-x: clip;
}

<<<<<<< HEAD
::deep .highlight {
    background-color: var(--neutral-layer-1);
=======
::deep resource-action-container {
    display: inline-block;
>>>>>>> d0d3ce55
}<|MERGE_RESOLUTION|>--- conflicted
+++ resolved
@@ -33,11 +33,10 @@
     overflow-x: clip;
 }
 
-<<<<<<< HEAD
+::deep resource-action-container {
+    display: inline-block;
+}
+
 ::deep .highlight {
     background-color: var(--neutral-layer-1);
-=======
-::deep resource-action-container {
-    display: inline-block;
->>>>>>> d0d3ce55
 }