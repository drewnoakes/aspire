// Licensed to the .NET Foundation under one or more agreements.
// The .NET Foundation licenses this file to you under the MIT license.

using Aspire.Dashboard.Model;
using Aspire.Tests.Shared.DashboardModel;
using Google.Protobuf.WellKnownTypes;
using Microsoft.Extensions.Logging.Abstractions;

namespace Aspire.Dashboard.Tests.Integration.Playwright.Infrastructure;

public sealed class MockDashboardClient : IDashboardClient
{
    private static readonly BrowserTimeProvider s_timeProvider = new(NullLoggerFactory.Instance);

    public static readonly ResourceViewModel TestResource1 = ModelTestHelpers.CreateResource(
        appName: "TestResource",
        resourceType: KnownResourceTypes.Project,
        properties: new[]
        {
            new KeyValuePair<string, ResourcePropertyViewModel>(
                KnownProperties.Project.Path,
                new ResourcePropertyViewModel(
                    KnownProperties.Project.Path,
                    new Value()
                    {
                        StringValue = "C:/MyProjectPath/Project.csproj"
                    },
                    isValueSensitive: false,
                    knownProperty: new(KnownProperties.Project.Path, "Path"),
                    priority: 0,
                    timeProvider: s_timeProvider))
<<<<<<< HEAD
        }.ToFrozenDictionary(),
        State = "Running",
        Uid = Guid.NewGuid().ToString(),
        StateStyle = null,
        ReadinessState = ReadinessState.Ready,
        Urls = [],
        Volumes = [],
        WaitFors = []
    };
=======
        }.ToDictionary(),
        state: KnownResourceState.Running);
>>>>>>> 9f212d86

    public bool IsEnabled => true;
    public Task WhenConnected => Task.CompletedTask;
    public string ApplicationName => "IntegrationTestApplication";
    public ValueTask DisposeAsync() => ValueTask.CompletedTask;
    public Task<ResourceCommandResponseViewModel> ExecuteResourceCommandAsync(string resourceName, string resourceType, CommandViewModel command, CancellationToken cancellationToken) => throw new NotImplementedException();
    public IAsyncEnumerable<IReadOnlyList<ResourceLogLine>> SubscribeConsoleLogs(string resourceName, CancellationToken cancellationToken) => throw new NotImplementedException();

    public Task<ResourceViewModelSubscription> SubscribeResourcesAsync(CancellationToken cancellationToken)
    {
        return Task.FromResult(new ResourceViewModelSubscription(
            [TestResource1],
            Test()
        ));
    }

    private static async IAsyncEnumerable<IReadOnlyList<ResourceViewModelChange>> Test()
    {
        await Task.CompletedTask;
        yield return [];
    }
}<|MERGE_RESOLUTION|>--- conflicted
+++ resolved
@@ -29,20 +29,8 @@
                     knownProperty: new(KnownProperties.Project.Path, "Path"),
                     priority: 0,
                     timeProvider: s_timeProvider))
-<<<<<<< HEAD
-        }.ToFrozenDictionary(),
-        State = "Running",
-        Uid = Guid.NewGuid().ToString(),
-        StateStyle = null,
-        ReadinessState = ReadinessState.Ready,
-        Urls = [],
-        Volumes = [],
-        WaitFors = []
-    };
-=======
         }.ToDictionary(),
         state: KnownResourceState.Running);
->>>>>>> 9f212d86
 
     public bool IsEnabled => true;
     public Task WhenConnected => Task.CompletedTask;
