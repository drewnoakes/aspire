﻿@using Aspire.Dashboard.Model
@using Aspire.Dashboard.Extensions
@using Aspire.Dashboard.Resources
@inject IStringLocalizer<Columns> Loc

@if (Resource.IsProject() && Resource.TryGetProjectPath(out var projectPath))
{
    // NOTE projects are also executables, so we have to check for projects first
    <GridValue Value="@Path.GetFileName(projectPath)"
               ValueToCopy="@projectPath"
               EnableHighlighting="true"
               HighlightText="@FilterText"
               PreCopyToolTip="@Loc[Columns.SourceColumnSourceCopyFullPathToClipboard]"
               ToolTip="@projectPath" />
}
else if (Resource.TryGetExecutablePath(out var executablePath) && Resource.TryGetWorkingDirectory(out var workingDirectory))
{
    Resource.TryGetExecutableArguments(out var arguments);
    var argumentsString = arguments.IsDefaultOrEmpty ? "" : string.Join(" ", arguments);
    var fullCommandLine = $"{executablePath} {argumentsString}";

    <GridValue Value="@Path.GetFileName(executablePath)"
               ValueToCopy="@fullCommandLine"
               EnableHighlighting="true"
               HighlightText="@FilterText"
               PreCopyToolTip="@Loc[Columns.SourceColumnSourceCopyFullPathToClipboard]"
               ToolTip="@executablePath">
        <ContentAfterValue>
            <span class="subtext">@argumentsString</span>
        </ContentAfterValue>
    </GridValue>

    <div class="ellipsis-overflow" title="@workingDirectory" aria-label="@workingDirectory">@string.Format(Loc[Columns.SourceColumnDisplayWorkingDirectory], workingDirectory?.TrimMiddle(35))</div>
}
else if (Resource.TryGetContainerImage(out var containerImage) && Resource.TryGetContainerPorts(out var ports))
{
    var portsString = string.Join("; ", ports);
    <GridValue Value="@containerImage"
               EnableHighlighting="true"
               HighlightText="@FilterText"
               PreCopyToolTip="@Loc[Columns.SourceColumnSourceCopyContainerToClipboard]"
               ToolTip="@containerImage">
        <ContentAfterValue>
           @if (ports.Length > 0)
           {
               var title = string.Format(
                   Loc[ports.Length == 1
                       ? Columns.SourceColumnDisplayPort
                       : Columns.SourceColumnDisplayPorts],
                   ports);
                   <span class="subtext" aria-label="@title">@title</span>
           }
        </ContentAfterValue>
    </GridValue>
    <FluentStack Orientation="Orientation.Horizontal">
        @if (Resource.TryGetContainerCommand(out var command))
        {
<<<<<<< HEAD
            <div class="ellipsis-overflow" title="@Loc[Columns.SourceColumnDisplayContainerCommandTitle]" aria-label="@Loc[Columns.SourceColumnDisplayContainerCommandTitle]">@Loc[Columns.SourceColumnDisplayContainerCommand, command]</div>
=======
            <div class="ellipsis-overflow" title="@Loc[Columns.SourceColumnDisplayContainerCommandTitle]">@Loc[Columns.SourceColumnDisplayContainerCommand, containerViewModel.Command]</div>
>>>>>>> bc220e3d
        }
        @if (Resource.TryGetContainerArgs(out var args))
        {
<<<<<<< HEAD
            var argsString = string.Join(" ", args);
            <div class="ellipsis-overflow" title="@Loc[Columns.SourceColumnDisplayContainerArgsTitle]" aria-label="@Loc[Columns.SourceColumnDisplayContainerArgsTitle]">@argsString</div>
=======
            var args = string.Join(" ", containerViewModel.Args);
            <div class="ellipsis-overflow" title="@Loc[Columns.SourceColumnDisplayContainerArgsTitle]">@args</div>
>>>>>>> bc220e3d
        }
    </FluentStack>
}
else
{
    // TODO we need to add support for arbitrary resource types. Until then, they'll just show an empty source column.
}

@code {
    [Parameter, EditorRequired]
    public required ResourceViewModel Resource { get; set; }

    [Parameter, EditorRequired]
    public required string FilterText { get; set; }
}<|MERGE_RESOLUTION|>--- conflicted
+++ resolved
@@ -55,21 +55,12 @@
     <FluentStack Orientation="Orientation.Horizontal">
         @if (Resource.TryGetContainerCommand(out var command))
         {
-<<<<<<< HEAD
-            <div class="ellipsis-overflow" title="@Loc[Columns.SourceColumnDisplayContainerCommandTitle]" aria-label="@Loc[Columns.SourceColumnDisplayContainerCommandTitle]">@Loc[Columns.SourceColumnDisplayContainerCommand, command]</div>
-=======
-            <div class="ellipsis-overflow" title="@Loc[Columns.SourceColumnDisplayContainerCommandTitle]">@Loc[Columns.SourceColumnDisplayContainerCommand, containerViewModel.Command]</div>
->>>>>>> bc220e3d
+            <div class="ellipsis-overflow" title="@Loc[Columns.SourceColumnDisplayContainerCommandTitle]">@Loc[Columns.SourceColumnDisplayContainerCommand, command]</div>
         }
         @if (Resource.TryGetContainerArgs(out var args))
         {
-<<<<<<< HEAD
             var argsString = string.Join(" ", args);
-            <div class="ellipsis-overflow" title="@Loc[Columns.SourceColumnDisplayContainerArgsTitle]" aria-label="@Loc[Columns.SourceColumnDisplayContainerArgsTitle]">@argsString</div>
-=======
-            var args = string.Join(" ", containerViewModel.Args);
-            <div class="ellipsis-overflow" title="@Loc[Columns.SourceColumnDisplayContainerArgsTitle]">@args</div>
->>>>>>> bc220e3d
+            <div class="ellipsis-overflow" title="@Loc[Columns.SourceColumnDisplayContainerArgsTitle]">@argsString</div>
         }
     </FluentStack>
 }
