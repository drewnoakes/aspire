// Licensed to the .NET Foundation under one or more agreements.
// The .NET Foundation licenses this file to you under the MIT license.

using System.Runtime.CompilerServices;
using System.Threading.Channels;
using Aspire.Dashboard.Model;
using Aspire.Tests.Shared.DashboardModel;
using Xunit;

namespace Aspire.Dashboard.Tests;

public class ResourceOutgoingPeerResolverTests
{
    private static ResourceViewModel CreateResource(string name, string? serviceAddress = null, int? servicePort = null, string? displayName = null)
    {
<<<<<<< HEAD
        return new ResourceViewModel
        {
            Name = name,
            ResourceType = "Container",
            DisplayName = displayName ?? name,
            Uid = Guid.NewGuid().ToString(),
            CreationTimeStamp = DateTime.UtcNow,
            Environment = [],
            Properties = FrozenDictionary<string, ResourcePropertyViewModel>.Empty,
            Urls = servicePort is null || servicePort is null ? [] : [new UrlViewModel(name, new($"http://{serviceAddress}:{servicePort}"), isInternal: false)],
            Volumes = [],
            State = null,
            ReadinessState = ReadinessState.Ready,
            KnownState = null,
            StateStyle = null,
            Commands = [],
            WaitFors = []
        };
=======
        return ModelTestHelpers.CreateResource(
            appName: name,
            displayName: displayName,
            urls: servicePort is null || servicePort is null ? [] : [new UrlViewModel(name, new($"http://{serviceAddress}:{servicePort}"), isInternal: false)]);
>>>>>>> 9f212d86
    }

    [Fact]
    public void EmptyAttributes_NoMatch()
    {
        // Arrange
        var resources = new Dictionary<string, ResourceViewModel>
        {
            ["test"] = CreateResource("test", "localhost", 5000)
        };

        // Act & Assert
        Assert.False(TryResolvePeerName(resources, [], out _));
    }

    [Fact]
    public void EmptyUrlAttribute_NoMatch()
    {
        // Arrange
        var resources = new Dictionary<string, ResourceViewModel>
        {
            ["test"] = CreateResource("test", "localhost", 5000)
        };

        // Act & Assert
        Assert.False(TryResolvePeerName(resources, [KeyValuePair.Create("peer.service", "")], out _));
    }

    [Fact]
    public void NullUrlAttribute_NoMatch()
    {
        // Arrange
        var resources = new Dictionary<string, ResourceViewModel>
        {
            ["test"] = CreateResource("test", "localhost", 5000)
        };

        // Act & Assert
        Assert.False(TryResolvePeerName(resources, [KeyValuePair.Create<string, string>("peer.service", null!)], out _));
    }

    [Fact]
    public void ExactValueAttribute_Match()
    {
        // Arrange
        var resources = new Dictionary<string, ResourceViewModel>
        {
            ["test"] = CreateResource("test", "localhost", 5000)
        };

        // Act & Assert
        Assert.True(TryResolvePeerName(resources, [KeyValuePair.Create("peer.service", "localhost:5000")], out var value));
        Assert.Equal("test", value);
    }

    [Fact]
    public void NumberAddressValueAttribute_Match()
    {
        // Arrange
        var resources = new Dictionary<string, ResourceViewModel>
        {
            ["test"] = CreateResource("test", "localhost", 5000)
        };

        // Act & Assert
        Assert.True(TryResolvePeerName(resources, [KeyValuePair.Create("peer.service", "127.0.0.1:5000")], out var value));
        Assert.Equal("test", value);
    }

    [Fact]
    public void CommaAddressValueAttribute_Match()
    {
        // Arrange
        var resources = new Dictionary<string, ResourceViewModel>
        {
            ["test"] = CreateResource("test", "localhost", 5000)
        };

        // Act & Assert
        Assert.True(TryResolvePeerName(resources, [KeyValuePair.Create("peer.service", "127.0.0.1,5000")], out var value));
        Assert.Equal("test", value);
    }

    [Fact]
    public void ServerAddressAndPort_Match()
    {
        // Arrange
        var resources = new Dictionary<string, ResourceViewModel>
        {
            ["test"] = CreateResource("test", "localhost", 5000)
        };

        // Act & Assert
        Assert.True(TryResolvePeerName(resources, [KeyValuePair.Create("server.address", "localhost"), KeyValuePair.Create("server.port", "5000")], out var value));
        Assert.Equal("test", value);
    }

    [Fact]
    public async Task OnPeerChanges_DataUpdates_EventRaised()
    {
        // Arrange
        var tcs = new TaskCompletionSource<ResourceViewModelSubscription>(TaskCreationOptions.RunContinuationsAsynchronously);
        var sourceChannel = Channel.CreateUnbounded<ResourceViewModelChange>();
        var resultChannel = Channel.CreateUnbounded<int>();
        var dashboardClient = new MockDashboardClient(tcs.Task);
        var resolver = new ResourceOutgoingPeerResolver(dashboardClient);
        var changeCount = 1;
        resolver.OnPeerChanges(async () =>
        {
            await resultChannel.Writer.WriteAsync(changeCount++);
        });

        var readValue = 0;
        Assert.False(resultChannel.Reader.TryRead(out readValue));

        // Act 1
        tcs.SetResult(new ResourceViewModelSubscription(
            [CreateResource("test")],
            GetChanges()));

        // Assert 1
        readValue = await resultChannel.Reader.ReadAsync();
        Assert.Equal(1, readValue);

        // Act 2
        await sourceChannel.Writer.WriteAsync(new ResourceViewModelChange(ResourceViewModelChangeType.Upsert, CreateResource("test2")));

        // Assert 2
        readValue = await resultChannel.Reader.ReadAsync();
        Assert.Equal(2, readValue);

        await resolver.DisposeAsync();

        async IAsyncEnumerable<IReadOnlyList<ResourceViewModelChange>> GetChanges([EnumeratorCancellation] CancellationToken cancellationToken = default)
        {
            await foreach (var item in sourceChannel.Reader.ReadAllAsync(cancellationToken))
            {
                yield return [item];
            }
        }
    }

    [Fact]
    public void NameAndDisplayNameDifferent_OneInstance_ReturnDisplayName()
    {
        // Arrange
        var resources = new Dictionary<string, ResourceViewModel>
        {
            ["test-abc"] = CreateResource("test-abc", "localhost", 5000, displayName: "test")
        };

        // Act & Assert
        Assert.True(TryResolvePeerName(resources, [KeyValuePair.Create("server.address", "localhost"), KeyValuePair.Create("server.port", "5000")], out var value));
        Assert.Equal("test", value);
    }

    [Fact]
    public void NameAndDisplayNameDifferent_MultipleInstances_ReturnName()
    {
        // Arrange
        var resources = new Dictionary<string, ResourceViewModel>
        {
            ["test-abc"] = CreateResource("test-abc", "localhost", 5000, displayName: "test"),
            ["test-def"] = CreateResource("test-def", "localhost", 5001, displayName: "test")
        };

        // Act & Assert
        Assert.True(TryResolvePeerName(resources, [KeyValuePair.Create("server.address", "localhost"), KeyValuePair.Create("server.port", "5000")], out var value1));
        Assert.Equal("test-abc", value1);

        Assert.True(TryResolvePeerName(resources, [KeyValuePair.Create("server.address", "localhost"), KeyValuePair.Create("server.port", "5001")], out var value2));
        Assert.Equal("test-def", value2);
    }

    private static bool TryResolvePeerName(IDictionary<string, ResourceViewModel> resources, KeyValuePair<string, string>[] attributes, out string? peerName)
    {
        return ResourceOutgoingPeerResolver.TryResolvePeerNameCore(resources, attributes, out peerName);
    }

    private sealed class MockDashboardClient(Task<ResourceViewModelSubscription> subscribeResult) : IDashboardClient
    {
        public bool IsEnabled => true;
        public Task WhenConnected => Task.CompletedTask;
        public string ApplicationName => "ApplicationName";
        public ValueTask DisposeAsync() => ValueTask.CompletedTask;
        public Task<ResourceCommandResponseViewModel> ExecuteResourceCommandAsync(string resourceName, string resourceType, CommandViewModel command, CancellationToken cancellationToken) => throw new NotImplementedException();
        public IAsyncEnumerable<IReadOnlyList<ResourceLogLine>> SubscribeConsoleLogs(string resourceName, CancellationToken cancellationToken) => throw new NotImplementedException();
        public Task<ResourceViewModelSubscription> SubscribeResourcesAsync(CancellationToken cancellationToken) => subscribeResult;
    }
}<|MERGE_RESOLUTION|>--- conflicted
+++ resolved
@@ -13,31 +13,10 @@
 {
     private static ResourceViewModel CreateResource(string name, string? serviceAddress = null, int? servicePort = null, string? displayName = null)
     {
-<<<<<<< HEAD
-        return new ResourceViewModel
-        {
-            Name = name,
-            ResourceType = "Container",
-            DisplayName = displayName ?? name,
-            Uid = Guid.NewGuid().ToString(),
-            CreationTimeStamp = DateTime.UtcNow,
-            Environment = [],
-            Properties = FrozenDictionary<string, ResourcePropertyViewModel>.Empty,
-            Urls = servicePort is null || servicePort is null ? [] : [new UrlViewModel(name, new($"http://{serviceAddress}:{servicePort}"), isInternal: false)],
-            Volumes = [],
-            State = null,
-            ReadinessState = ReadinessState.Ready,
-            KnownState = null,
-            StateStyle = null,
-            Commands = [],
-            WaitFors = []
-        };
-=======
         return ModelTestHelpers.CreateResource(
             appName: name,
             displayName: displayName,
             urls: servicePort is null || servicePort is null ? [] : [new UrlViewModel(name, new($"http://{serviceAddress}:{servicePort}"), isInternal: false)]);
->>>>>>> 9f212d86
     }
 
     [Fact]
