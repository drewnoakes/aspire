--- conflicted
+++ resolved
@@ -184,29 +184,4 @@
             e => Assert.Equal("B", e.Name),
             e => Assert.Equal("D", e.Name));
     }
-<<<<<<< HEAD
-
-    private static ResourceViewModel CreateResource(ImmutableArray<UrlViewModel> urls)
-    {
-        return new ResourceViewModel
-        {
-            Name = "Name!",
-            ResourceType = "Container",
-            DisplayName = "Display name!",
-            Uid = Guid.NewGuid().ToString(),
-            CreationTimeStamp = DateTime.UtcNow,
-            Environment = [],
-            Urls = urls,
-            Volumes = [],
-            Properties = FrozenDictionary<string, ResourcePropertyViewModel>.Empty,
-            State = null,
-            KnownState = null,
-            StateStyle = null,
-            ReadinessState = ReadinessState.Ready,
-            Commands = [],
-            WaitFors = []
-        };
-    }
-=======
->>>>>>> 9f212d86
 }